import { readFileSync } from "node:fs";
import { join } from "node:path";
import { BacklogClient, type BacklogTask } from "../integrations/backlog.ts";
import { JiraClient, type JiraIssue } from "../integrations/jira.ts";
<<<<<<< HEAD
import { FrontmatterStore } from "../state/store.ts";
import { mapBacklogAssigneeToJira } from "../utils/assignee-mapping.ts";
=======
import { SyncStore } from "../state/store.ts";
>>>>>>> 9b1154c4
import { getTaskFilePath, updateJiraMetadata } from "../utils/frontmatter.ts";
import { getJiraClientOptions } from "../utils/jira-config.ts";
import { logger } from "../utils/logger.ts";
import {
	computeHash,
	mergeDescriptionWithAc,
	normalizeBacklogTask,
	normalizeJiraIssue,
	stripAcceptanceCriteriaFromDescription,
} from "../utils/normalizer.ts";
import { mapBacklogPriorityToJira } from "../utils/priority-mapping.ts";
import { findTransitionForStatus } from "../utils/status-mapping.ts";
import { classifySyncState } from "../utils/sync-state.ts";

export interface PushOptions {
	taskIds?: string[];
	all?: boolean;
	force?: boolean;
	dryRun?: boolean;
	verbose?: boolean;
}

export interface PushResult {
	success: boolean;
	pushed: string[];
	failed: Array<{ taskId: string; error: string }>;
	skipped: string[];
}

/**
 * Push Backlog tasks to Jira
 * Updates existing mapped issues or creates new ones
 */
export async function push(options: PushOptions = {}): Promise<PushResult> {
	// Set log level based on verbose flag
	const originalLevel = logger.level;
	if (!options.verbose) {
		logger.level = "error"; // Suppress info/debug logs in non-verbose mode
	}

	logger.info({ options }, "Starting push operation");

	const store = new FrontmatterStore();
	const backlog = new BacklogClient();
	const jira = new JiraClient(getJiraClientOptions());

	// Load configuration
	const config = loadConfig();
	const projectKey = config.jira?.projectKey;
	const issueType = config.jira?.issueType || "Task";

	if (!projectKey) {
		throw new Error(
			"Jira project key not configured in .backlog-jira/config.json",
		);
	}

	const result: PushResult = {
		success: true,
		pushed: [],
		failed: [],
		skipped: [],
	};

	try {
		// Get list of tasks to push
		const taskIds = await getTaskIds(options, backlog, jira, store);

		logger.info({ count: taskIds.length }, "Tasks to process");

		// Process in parallel batches for better performance (max 10 concurrent)
		const batchSize = 10;
		for (let i = 0; i < taskIds.length; i += batchSize) {
			const batch = taskIds.slice(i, i + batchSize);
			const promises = batch.map(async (taskId) => {
				try {
					await pushTask(taskId, {
						store,
						backlog,
						jira,
						projectKey,
						issueType,
						force: options.force || false,
						dryRun: options.dryRun || false,
					});

					result.pushed.push(taskId);
					logger.info({ taskId }, "Successfully pushed task");
				} catch (error) {
					const errorMsg =
						error instanceof Error ? error.message : String(error);
					result.failed.push({ taskId, error: errorMsg });
					logger.error({ taskId, error: errorMsg }, "Failed to push task");
					result.success = false;
				}
			});

			await Promise.all(promises);
		}

		store.logOperation(
			"push",
			null,
			null,
			result.success ? "success" : "partial",
			JSON.stringify(result),
		);
	} finally {
		try {
			await jira.close();
		} catch (e) {
			// ignore close errors
		}
		store.close();
		// Restore original log level
		logger.level = originalLevel;
	}

	logger.info({ result }, "Push operation completed");
	return result;
}

/**
 * Get list of task IDs to push
 */
async function getTaskIds(
	options: PushOptions,
	backlog: BacklogClient,
	jira: JiraClient,
	store: SyncStore,
): Promise<string[]> {
	if (options.taskIds && options.taskIds.length > 0) {
		return options.taskIds;
	}

	if (options.all) {
		// Get all tasks that have mappings
		const mappings = store.getAllMappings();
		return Array.from(mappings.keys());
	}

	// Default: get tasks that need push (changed on Backlog side)
	const mappings = store.getAllMappings();
	const needsPush: string[] = [];

	for (const [taskId, jiraKey] of mappings) {
		try {
			const task = await backlog.getTask(taskId);
			const issue = await jira.getIssue(jiraKey);

			const backlogHash = computeHash(normalizeBacklogTask(task));
			const jiraHash = computeHash(normalizeJiraIssue(issue));

			const snapshots = store.getSnapshots(taskId);
			const state = classifySyncState(
				backlogHash,
				jiraHash,
				snapshots.backlog,
				snapshots.jira,
			);

			if (state.state === "NeedsPush") {
				needsPush.push(taskId);
			}
		} catch (error) {
			logger.warn({ taskId, jiraKey, error }, "Failed to check sync state");
		}
	}

	return needsPush;
}

/**
 * Push a single task to Jira
 */
async function pushTask(
	taskId: string,
	context: {
		store: SyncStore;
		backlog: BacklogClient;
		jira: JiraClient;
		projectKey: string;
		issueType: string;
		force: boolean;
		dryRun: boolean;
	},
): Promise<void> {
	const { store, backlog, jira, projectKey, issueType, force, dryRun } =
		context;

	// Get current task
	const task = await backlog.getTask(taskId);
	const backlogHash = computeHash(normalizeBacklogTask(task));

	// Check if task is already mapped
	const mapping = store.getMapping(taskId);

	if (mapping) {
		// Update existing issue
		const issue = await jira.getIssue(mapping.jiraKey);
		const jiraHash = computeHash(normalizeJiraIssue(issue));

		// Check sync state unless force is enabled
		if (!force) {
			const snapshots = store.getSnapshots(taskId);
			const state = classifySyncState(
				backlogHash,
				jiraHash,
				snapshots.backlog,
				snapshots.jira,
			);

			if (state.state === "Conflict") {
				throw new Error(
					`Conflict detected. Use --force to override or run 'backlog-jira sync' to resolve`,
				);
			}
		}

		// Build updates
		const updates = await buildJiraUpdates(task, issue, jira, projectKey);

		if (dryRun) {
			logger.info(
				{ taskId, jiraKey: mapping.jiraKey, updates },
				"DRY RUN: Would update Jira issue",
			);
		} else {
			// Update issue fields
			if (Object.keys(updates.fields).length > 0) {
				await jira.updateIssue(mapping.jiraKey, updates.fields);
			}

			// Handle status transitions
			if (updates.transition) {
				await jira.transitionIssue(mapping.jiraKey, updates.transition.id, {
					comment: updates.transition.comment,
				});
			}

			// Update snapshots with re-fetched data
			const updatedIssue = await jira.getIssue(mapping.jiraKey);
			const syncedHash = computeHash(normalizeBacklogTask(task));
			store.setSnapshot(
				taskId,
				"backlog",
				syncedHash,
				normalizeBacklogTask(task),
			);
			store.setSnapshot(
				taskId,
				"jira",
				syncedHash,
				normalizeJiraIssue(updatedIssue),
			);

			store.updateSyncState(taskId, {
				lastSyncAt: new Date().toISOString(),
			});

			// Update frontmatter with Jira metadata
			try {
				const filePath = getTaskFilePath(taskId);
				const jiraUrl = process.env.JIRA_URL
					? `${process.env.JIRA_URL}/browse/${mapping.jiraKey}`
					: undefined;

				updateJiraMetadata(filePath, {
					jiraKey: mapping.jiraKey,
					jiraUrl,
					jiraLastSync: new Date().toISOString(),
					jiraSyncState: "InSync",
				});

				logger.debug(
					{ taskId, jiraKey: mapping.jiraKey },
					"Updated frontmatter with Jira metadata",
				);
			} catch (error) {
				logger.error(
					{ taskId, error },
					"Failed to update frontmatter, but push was successful",
				);
			}
		}
	} else {
		// Create new issue
		if (dryRun) {
			logger.info(
				{ taskId, projectKey, issueType },
				"DRY RUN: Would create new Jira issue",
			);
		} else {
			// Merge description with AC for new issue creation
			const descriptionWithAc = task.acceptanceCriteria
				? mergeDescriptionWithAc(
						task.description || "",
						task.acceptanceCriteria,
					)
				: task.description;

			// Map assignee using assignee mapping
			const mappedAssignee = task.assignee
				? mapBacklogAssigneeToJira(task.assignee)
				: undefined;

			if (task.assignee && !mappedAssignee) {
				logger.warn(
					{ taskId, assignee: task.assignee },
					"No Jira user mapping found for Backlog assignee. Configure mapping with: backlog-jira map-assignees add",
				);
			}

			const issue = await jira.createIssue(projectKey, issueType, task.title, {
				description: descriptionWithAc,
<<<<<<< HEAD
				assignee: mappedAssignee || undefined,
=======
				assignee: task.assignee,
>>>>>>> 9b1154c4
				priority: task.priority
					? mapBacklogPriorityToJira(task.priority)
					: undefined,
				labels: task.labels,
			});

			// Create mapping
			store.addMapping(taskId, issue.key);

			// Store initial snapshots
			store.setSnapshot(
				taskId,
				"backlog",
				backlogHash,
				normalizeBacklogTask(task),
			);
			store.setSnapshot(taskId, "jira", backlogHash, normalizeJiraIssue(issue));

			store.updateSyncState(taskId, {
				lastSyncAt: new Date().toISOString(),
			});

			// Update frontmatter with Jira metadata for new issue
			try {
				const filePath = getTaskFilePath(taskId);
				const jiraUrl = process.env.JIRA_URL
					? `${process.env.JIRA_URL}/browse/${issue.key}`
					: undefined;

				updateJiraMetadata(filePath, {
					jiraKey: issue.key,
					jiraUrl,
					jiraLastSync: new Date().toISOString(),
					jiraSyncState: "InSync",
				});

				logger.debug(
					{ taskId, jiraKey: issue.key },
					"Updated frontmatter with Jira metadata for new issue",
				);
			} catch (error) {
				logger.error(
					{ taskId, error },
					"Failed to update frontmatter, but push was successful",
				);
			}

			logger.info({ taskId, jiraKey: issue.key }, "Created new Jira issue");
		}
	}
}

/**
 * Build Jira updates from Backlog task
 */
async function buildJiraUpdates(
	task: BacklogTask,
	currentIssue: JiraIssue,
	jiraClient: JiraClient,
	projectKey: string,
): Promise<{
	fields: {
		summary?: string;
		description?: string;
		assignee?: string;
		priority?: string;
		labels?: string[];
	};
	transition?: {
		id: string;
		comment?: string;
	};
}> {
	const fields: Record<string, unknown> = {};

	// Title -> Summary
	if (task.title !== currentIssue.summary) {
		fields.summary = task.title;
	}

	// Description with AC
	// Always merge description with AC when task has AC
	const taskDescriptionWithAc = task.acceptanceCriteria
		? mergeDescriptionWithAc(task.description || "", task.acceptanceCriteria)
		: task.description || "";

	// Compare with current Jira description (also strip AC for fair comparison)
	const currentJiraDescClean = stripAcceptanceCriteriaFromDescription(
		currentIssue.description || "",
	);
	const taskDescClean = stripAcceptanceCriteriaFromDescription(
		task.description || "",
	);

	// Update description if either the base description changed OR the AC changed
	if (
		taskDescClean !== currentJiraDescClean ||
		JSON.stringify(task.acceptanceCriteria) !==
			JSON.stringify(normalizeBacklogTask(task).acceptanceCriteria)
	) {
		fields.description = taskDescriptionWithAc;
		logger.debug({ taskId: task.id }, "Updating Jira description with AC");
	}

	// Assignee (with mapping)
	if (task.assignee) {
		const mappedAssignee = mapBacklogAssigneeToJira(task.assignee);
		
		if (!mappedAssignee) {
			logger.warn(
				{ taskId: task.id, assignee: task.assignee },
				"No Jira user mapping found for Backlog assignee. Configure mapping with: backlog-jira map-assignees add",
			);
		} else if (mappedAssignee !== currentIssue.assignee) {
			fields.assignee = mappedAssignee;
			logger.debug(
				{
					taskId: task.id,
					backlogAssignee: task.assignee,
					jiraAssignee: mappedAssignee,
				},
				"Mapped Backlog assignee to Jira user",
			);
		}
	}

	// Priority (needs mapping from Backlog priority to Jira priority)
	if (task.priority) {
<<<<<<< HEAD
		const mappedPriority = mapBacklogPriorityToJira(task.priority, projectKey);
=======
		const mappedPriority = mapBacklogPriorityToJira(task.priority);
>>>>>>> 9b1154c4
		if (mappedPriority && mappedPriority !== currentIssue.priority) {
			fields.priority = mappedPriority;
			logger.debug(
				{
					taskId: task.id,
					backlogPriority: task.priority,
					jiraPriority: mappedPriority,
<<<<<<< HEAD
					projectKey,
=======
>>>>>>> 9b1154c4
				},
				"Mapped Backlog priority to Jira priority",
			);
		}
	}

	// Labels
	if (
		task.labels &&
		JSON.stringify(task.labels) !== JSON.stringify(currentIssue.labels)
	) {
		fields.labels = task.labels;
	}

	// Status transition (query available transitions and map)
	let transition: { id: string; comment?: string } | undefined;

	// Handle status changes by querying available transitions
	if (task.status && task.status !== currentIssue.status) {
		const transitionResult = await findTransitionForStatus(
			jiraClient,
			currentIssue.key,
			task.status,
			projectKey,
		);

		if (transitionResult.success && transitionResult.transitionId) {
			transition = {
				id: transitionResult.transitionId,
				comment: `Status updated from Backlog: ${currentIssue.status} → ${task.status}`,
			};
			logger.info(
				{
					taskId: task.id,
					from: currentIssue.status,
					to: task.status,
					transitionId: transitionResult.transitionId,
					transitionName: transitionResult.transitionName,
				},
				"Status transition found",
			);
		} else {
			logger.warn(
				{
					taskId: task.id,
					from: currentIssue.status,
					to: task.status,
					error: transitionResult.error,
				},
				"Failed to find status transition",
			);
			// Don't throw - log the warning and continue with other field updates
		}
	}

	return { fields, transition };
}

/**
 * Load configuration from .backlog-jira/config.json
 */
function loadConfig(): {
	jira?: {
		baseUrl?: string;
		projectKey?: string;
		issueType?: string;
	};
} {
	try {
		const configPath = join(process.cwd(), ".backlog-jira", "config.json");
		const content = readFileSync(configPath, "utf-8");
		return JSON.parse(content);
	} catch (error) {
		logger.warn({ error }, "Failed to load config, using defaults");
		return {};
	}
}<|MERGE_RESOLUTION|>--- conflicted
+++ resolved
@@ -2,12 +2,8 @@
 import { join } from "node:path";
 import { BacklogClient, type BacklogTask } from "../integrations/backlog.ts";
 import { JiraClient, type JiraIssue } from "../integrations/jira.ts";
-<<<<<<< HEAD
 import { FrontmatterStore } from "../state/store.ts";
 import { mapBacklogAssigneeToJira } from "../utils/assignee-mapping.ts";
-=======
-import { SyncStore } from "../state/store.ts";
->>>>>>> 9b1154c4
 import { getTaskFilePath, updateJiraMetadata } from "../utils/frontmatter.ts";
 import { getJiraClientOptions } from "../utils/jira-config.ts";
 import { logger } from "../utils/logger.ts";
@@ -323,11 +319,7 @@
 
 			const issue = await jira.createIssue(projectKey, issueType, task.title, {
 				description: descriptionWithAc,
-<<<<<<< HEAD
 				assignee: mappedAssignee || undefined,
-=======
-				assignee: task.assignee,
->>>>>>> 9b1154c4
 				priority: task.priority
 					? mapBacklogPriorityToJira(task.priority)
 					: undefined,
@@ -456,11 +448,7 @@
 
 	// Priority (needs mapping from Backlog priority to Jira priority)
 	if (task.priority) {
-<<<<<<< HEAD
-		const mappedPriority = mapBacklogPriorityToJira(task.priority, projectKey);
-=======
 		const mappedPriority = mapBacklogPriorityToJira(task.priority);
->>>>>>> 9b1154c4
 		if (mappedPriority && mappedPriority !== currentIssue.priority) {
 			fields.priority = mappedPriority;
 			logger.debug(
@@ -468,10 +456,6 @@
 					taskId: task.id,
 					backlogPriority: task.priority,
 					jiraPriority: mappedPriority,
-<<<<<<< HEAD
-					projectKey,
-=======
->>>>>>> 9b1154c4
 				},
 				"Mapped Backlog priority to Jira priority",
 			);
