import { existsSync, readFileSync } from "node:fs";
import { join } from "node:path";
import { BacklogClient, type BacklogTask } from "../integrations/backlog.ts";
import {
	JiraClient,
	type JiraClientOptions,
	type JiraIssue,
} from "../integrations/jira.ts";
import { FrontmatterStore } from "../state/store.ts";
import {
	autoDiscoverAndSaveMapping,
	mapJiraUserToBacklog,
} from "../utils/assignee-mapping.ts";
import { getTaskFilePath, updateJiraMetadata } from "../utils/frontmatter.ts";
import { getJiraClientOptions } from "../utils/jira-config.ts";
import { logger } from "../utils/logger.ts";
import {
	computeHash,
	normalizeBacklogTask,
	normalizeJiraIssue,
	stripAcceptanceCriteriaFromDescription,
} from "../utils/normalizer.ts";
import { mapJiraPriorityToBacklog } from "../utils/priority-mapping.ts";
import { mapJiraStatusToBacklog } from "../utils/status-mapping.ts";
import { classifySyncState } from "../utils/sync-state.ts";

export interface PullOptions {
	taskIds?: string[];
	all?: boolean;
	import?: boolean;
	jql?: string;
	force?: boolean;
	dryRun?: boolean;
	verbose?: boolean;
}

export interface PullResult {
	success: boolean;
	pulled: string[];
	imported: string[];
	failed: Array<{ taskId: string; error: string }>;
	skipped: string[];
}

/**
 * Pull Jira issues to Backlog tasks
 * Updates existing mapped tasks via CLI only (no direct file writes)
 */
export async function pull(options: PullOptions = {}): Promise<PullResult> {
	// Set log level based on verbose flag
	const originalLevel = logger.level;
	if (!options.verbose) {
		logger.level = "error"; // Suppress info/debug logs in non-verbose mode
	}

	logger.info({ options }, "Starting pull operation");

	const store = new FrontmatterStore();
	const backlog = new BacklogClient();
	const jira = new JiraClient(getJiraClientOptions());

	const result: PullResult = {
		success: true,
		pulled: [],
		imported: [],
		failed: [],
		skipped: [],
	};

	try {
		// Get list of tasks to pull and issues to import
		const { mapped, unmapped } = await getTaskIds(
			options,
			backlog,
			jira,
			store,
		);

		logger.info(
			{ mappedCount: mapped.length, unmappedCount: unmapped.length },
			"Tasks to process",
		);

		// First, import unmapped issues if in import mode
		if (options.import && unmapped.length > 0) {
			logger.info({ count: unmapped.length }, "Importing unmapped issues");
			const batchSize = 10;
			for (let i = 0; i < unmapped.length; i += batchSize) {
				const batch = unmapped.slice(i, i + batchSize);
				const promises = batch.map(async (jiraKey) => {
					try {
						const taskId = await importJiraIssue(jiraKey, {
							store,
							backlog,
							jira,
							dryRun: options.dryRun || false,
						});

						result.imported.push(taskId);
						logger.info({ taskId, jiraKey }, "Successfully imported issue");
					} catch (error) {
						const errorMsg =
							error instanceof Error ? error.message : String(error);
						result.failed.push({ taskId: jiraKey, error: errorMsg });
						logger.error(
							{ jiraKey, error: errorMsg },
							"Failed to import issue",
						);
						result.success = false;
					}
				});

				await Promise.all(promises);
			}
		}

		// Then, pull mapped tasks
		if (mapped.length > 0) {
			logger.info({ count: mapped.length }, "Pulling mapped tasks");
			const batchSize = 10;
			for (let i = 0; i < mapped.length; i += batchSize) {
				const batch = mapped.slice(i, i + batchSize);
				const promises = batch.map(async (taskId) => {
					try {
						await pullTask(taskId, {
							store,
							backlog,
							jira,
							force: options.force || false,
							dryRun: options.dryRun || false,
						});

						result.pulled.push(taskId);
						logger.info({ taskId }, "Successfully pulled task");
					} catch (error) {
						const errorMsg =
							error instanceof Error ? error.message : String(error);
						result.failed.push({ taskId, error: errorMsg });
						logger.error({ taskId, error: errorMsg }, "Failed to pull task");
						result.success = false;
					}
				});

				await Promise.all(promises);
			}
		}

		store.logOperation(
			"pull",
			null,
			null,
			result.success ? "success" : "partial",
			JSON.stringify(result),
		);
	} finally {
		store.close();
		await jira.close();
		// Restore original log level
		logger.level = originalLevel;
	}

	logger.info({ result }, "Pull operation completed");
	process.exit(0);
	return result;
}

/**
 * Get list of task IDs to pull
 * Returns { mapped: taskIds, unmapped: jiraKeys }
 */
async function getTaskIds(
	options: PullOptions,
	backlog: BacklogClient,
	jira: JiraClient,
	store: SyncStore,
): Promise<{ mapped: string[]; unmapped: string[] }> {
	if (options.taskIds && options.taskIds.length > 0) {
		return { mapped: options.taskIds, unmapped: [] };
	}

	if (options.all) {
		// Get all tasks that have mappings
		const mappings = store.getAllMappings();
		return { mapped: Array.from(mappings.keys()), unmapped: [] };
	}

	// Import mode: fetch Jira issues via JQL
	if (options.import) {
		return await getIssuesForImport(options, jira, store);
	}

	// Default: get tasks that need pull (changed on Jira side)
	const mappings = store.getAllMappings();
	const needsPull: string[] = [];

	for (const [taskId, jiraKey] of mappings) {
		try {
			const task = await backlog.getTask(taskId);
			const issue = await jira.getIssue(jiraKey);

			const backlogHash = computeHash(normalizeBacklogTask(task));
			const jiraHash = computeHash(normalizeJiraIssue(issue));

			const snapshots = store.getSnapshots(taskId);
			const state = classifySyncState(
				backlogHash,
				jiraHash,
				snapshots.backlog,
				snapshots.jira,
			);

			if (state.state === "NeedsPull") {
				needsPull.push(taskId);
			}
		} catch (error) {
			logger.warn({ taskId, jiraKey, error }, "Failed to check sync state");
		}
	}

	return { mapped: needsPull, unmapped: [] };
}

/**
 * Get Jira issues for import using JQL filter
 */
async function getIssuesForImport(
	options: PullOptions,
	jira: JiraClient,
	store: SyncStore,
): Promise<{ mapped: string[]; unmapped: string[] }> {
	// Get JQL from options or config
	let jql = options.jql;

	if (!jql) {
		// Try to load from config
		try {
			const configPath = join(process.cwd(), ".backlog-jira", "config.json");
			if (existsSync(configPath)) {
				const config = JSON.parse(readFileSync(configPath, "utf-8"));
				jql = config.jira?.jqlFilter;
			}
		} catch (error) {
			logger.warn({ error }, "Failed to load JQL from config");
		}
	}

	if (!jql) {
		// Default JQL: project = PROJECTKEY
		const projectKey = process.env.JIRA_PROJECT;
		if (projectKey) {
			jql = `project = ${projectKey} ORDER BY created DESC`;
		} else {
			throw new Error(
				"No JQL filter provided. Use --jql option or configure jqlFilter in config.json",
			);
		}
	}

	logger.info({ jql }, "Fetching Jira issues for import");

	// Search for issues
	const result = await jira.searchIssues(jql, { maxResults: 50 });
	logger.info(
		{ count: result.issues.length, total: result.total },
		"Found Jira issues",
	);

	// Separate mapped and unmapped issues
	const mapped: string[] = [];
	const unmapped: string[] = [];

	for (const issue of result.issues) {
		const mapping = store.getMappingByJiraKey(issue.key);
		if (mapping) {
			// Already mapped - will be pulled
			mapped.push(mapping.backlogId);
		} else {
			// Unmapped - will be imported
			unmapped.push(issue.key);
		}
	}

	logger.info(
		{ mappedCount: mapped.length, unmappedCount: unmapped.length },
		"Categorized issues for import",
	);

	return { mapped, unmapped };
}

/**
 * Get a list of unique assignees from existing Backlog tasks
 * This is used for automatic assignee discovery
 */
async function getAvailableBacklogAssignees(
	backlog: BacklogClient,
): Promise<string[]> {
	try {
		const tasks = await backlog.listTasks();
		const assignees = new Set<string>();
		
		for (const task of tasks) {
			if (task.assignee) {
				assignees.add(task.assignee);
			}
		}
		
		logger.debug(
			{ count: assignees.size, assignees: Array.from(assignees) },
			"Retrieved available Backlog assignees for auto-discovery",
		);
		
		return Array.from(assignees);
	} catch (error) {
		logger.warn(
			{ error },
			"Failed to retrieve Backlog assignees for auto-discovery",
		);
		return [];
	}
}

/**
 * Pull a single Jira issue to Backlog task
 */
async function pullTask(
	taskId: string,
	context: {
		store: SyncStore;
		backlog: BacklogClient;
		jira: JiraClient;
		force: boolean;
		dryRun: boolean;
	},
): Promise<void> {
	const { store, backlog, jira, force, dryRun } = context;

	// Get mapping
	const mapping = store.getMapping(taskId);
	logger.info({ taskId, mapping }, "Retrieved mapping from store");
	if (!mapping) {
		throw new Error(`No Jira mapping found for task ${taskId}`);
	}

	// Get current state
	const task = await backlog.getTask(taskId);
	logger.info(
		{ mappingJiraKey: mapping.jiraKey, mappingKeys: Object.keys(mapping) },
		"Accessing mapping.jiraKey",
	);
	const issue = await jira.getIssue(mapping.jiraKey);

	const backlogHash = computeHash(normalizeBacklogTask(task));
	const jiraHash = computeHash(normalizeJiraIssue(issue));

	// Check sync state unless force is enabled
	if (!force) {
		const snapshots = store.getSnapshots(taskId);
		const state = classifySyncState(
			backlogHash,
			jiraHash,
			snapshots.backlog,
			snapshots.jira,
		);

		if (state.state === "Conflict") {
			throw new Error(
				`Conflict detected. Use --force to override or run 'backlog-jira sync' to resolve`,
			);
		}

		if (state.state === "InSync") {
			logger.info({ taskId }, "Task already in sync, skipping");
			return;
		}
	}

	// Build CLI updates from Jira issue
	// Extract project key from Jira issue key (format: PROJECT-123)
	const projectKey = issue.key.split("-")[0];
	
	// Attempt auto-discovery for assignee if no mapping exists
	if (issue.assignee && !mapJiraUserToBacklog(issue.assignee)) {
		logger.info(
			{ taskId, jiraAssignee: issue.assignee },
			"No explicit mapping found for Jira user during pull, attempting auto-discovery...",
		);
		
		const availableAssignees = await getAvailableBacklogAssignees(backlog);
		if (availableAssignees.length > 0) {
			const discovered = autoDiscoverAndSaveMapping(
				issue.assignee,
				availableAssignees,
			);
			
			if (discovered) {
				logger.info(
					{ taskId, jiraAssignee: issue.assignee, backlogAssignee: discovered },
					"Successfully auto-discovered and saved assignee mapping during pull",
				);
			} else {
				logger.debug(
					{ taskId, jiraAssignee: issue.assignee },
					"No suitable match found during auto-discovery",
				);
			}
		}
	}
	
	const updates = buildBacklogUpdates(issue, task, projectKey);

	if (dryRun) {
		logger.info({ taskId, updates }, "DRY RUN: Would update Backlog task");
	} else {
		// Apply updates via Backlog CLI
		if (Object.keys(updates).length > 0) {
			await backlog.updateTask(taskId, updates);
		}

		// Update snapshots with freshly updated data
		const updatedTask = await backlog.getTask(taskId);
		const syncedHash = computeHash(normalizeJiraIssue(issue));
		store.setSnapshot(
			taskId,
			"backlog",
			syncedHash,
			normalizeBacklogTask(updatedTask),
		);
		store.setSnapshot(taskId, "jira", syncedHash, normalizeJiraIssue(issue));

		store.updateSyncState(taskId, {
			lastSyncAt: new Date().toISOString(),
		});

		// Update frontmatter with Jira metadata
		try {
			const filePath = getTaskFilePath(taskId);
			const jiraUrl = process.env.JIRA_URL
				? `${process.env.JIRA_URL}/browse/${mapping.jiraKey}`
				: undefined;

			updateJiraMetadata(filePath, {
				jiraKey: mapping.jiraKey,
				jiraUrl,
				jiraLastSync: new Date().toISOString(),
				jiraSyncState: "InSync",
			});

			logger.debug(
				{ taskId, jiraKey: mapping.jiraKey },
				"Updated frontmatter with Jira metadata",
			);
		} catch (error) {
			logger.error(
				{ taskId, error },
				"Failed to update frontmatter, but pull was successful",
			);
		}

		logger.info(
			{ taskId, jiraKey: mapping.jiraKey },
			"Updated Backlog task from Jira",
		);
	}
}

/**
 * Build Backlog CLI updates from Jira issue
 * Returns updates compatible with BacklogClient.updateTask()
 */
function buildBacklogUpdates(
	issue: JiraIssue,
	currentTask: BacklogTask,
	projectKey?: string,
): {
	title?: string;
	description?: string;
	status?: string;
	assignee?: string;
	labels?: string[];
	priority?: string;
	addAc?: string[];
	removeAc?: number[];
	checkAc?: number[];
	uncheckAc?: number[];
} {
	const updates: Record<string, unknown> = {};

	// Summary -> Title
	if (issue.summary !== currentTask.title) {
		updates.title = issue.summary;
	}

	// Description (without AC section - AC synced separately)
	const cleanJiraDesc = stripAcceptanceCriteriaFromDescription(
		issue.description || "",
	);
	const cleanTaskDesc = stripAcceptanceCriteriaFromDescription(
		currentTask.description || "",
	);

	if (cleanJiraDesc !== cleanTaskDesc) {
		updates.description = cleanJiraDesc;
	}

	// Status (needs mapping from Jira status to Backlog status)
	if (issue.status !== currentTask.status) {
		updates.status = mapJiraStatusToBacklog(issue.status, projectKey);
		logger.debug(
			{
				taskId: currentTask.id,
				from: currentTask.status,
				to: updates.status,
				jiraStatus: issue.status,
			},
			"Mapped Jira status to Backlog status",
		);
	}

	// Assignee (with mapping)
	if (issue.assignee) {
		const mappedAssignee = mapJiraUserToBacklog(issue.assignee);
		
		if (!mappedAssignee) {
			logger.warn(
				{ taskId: currentTask.id, jiraAssignee: issue.assignee },
				"No Backlog assignee mapping found for Jira user. Configure mapping with: backlog-jira map-assignees add",
			);
			// Use Jira assignee directly as fallback
			if (issue.assignee !== currentTask.assignee) {
				updates.assignee = issue.assignee;
			}
		} else if (mappedAssignee !== currentTask.assignee) {
			updates.assignee = mappedAssignee;
			logger.debug(
				{
					taskId: currentTask.id,
					jiraAssignee: issue.assignee,
					backlogAssignee: mappedAssignee,
				},
				"Mapped Jira user to Backlog assignee",
			);
		}
	}

	// Labels
	if (
		issue.labels &&
		JSON.stringify(issue.labels) !== JSON.stringify(currentTask.labels)
	) {
		updates.labels = issue.labels;
	}

	// Priority (needs mapping from Jira priority to Backlog priority)
	if (issue.priority) {
<<<<<<< HEAD
		const mappedPriority = mapJiraPriorityToBacklog(issue.priority, projectKey);
=======
		const mappedPriority = mapJiraPriorityToBacklog(issue.priority);
>>>>>>> 9b1154c4
		if (mappedPriority && mappedPriority !== currentTask.priority) {
			updates.priority = mappedPriority;
			logger.debug(
				{
					taskId: currentTask.id,
					from: currentTask.priority,
					to: mappedPriority,
					jiraPriority: issue.priority,
<<<<<<< HEAD
					projectKey,
=======
>>>>>>> 9b1154c4
				},
				"Mapped Jira priority to Backlog priority",
			);
		}
	}

	// Acceptance Criteria synchronization
	const acUpdates = syncAcceptanceCriteria(issue, currentTask);
	if (acUpdates.addAc && acUpdates.addAc.length > 0) {
		updates.addAc = acUpdates.addAc;
	}
	if (acUpdates.removeAc && acUpdates.removeAc.length > 0) {
		updates.removeAc = acUpdates.removeAc;
	}
	if (acUpdates.checkAc && acUpdates.checkAc.length > 0) {
		updates.checkAc = acUpdates.checkAc;
	}
	if (acUpdates.uncheckAc && acUpdates.uncheckAc.length > 0) {
		updates.uncheckAc = acUpdates.uncheckAc;
	}

	return updates;
}

/**
 * Sync acceptance criteria from Jira to Backlog
 * Returns operations needed to align Backlog AC with Jira AC
 */
function syncAcceptanceCriteria(
	issue: JiraIssue,
	currentTask: BacklogTask,
): {
	addAc?: string[];
	removeAc?: number[];
	checkAc?: number[];
	uncheckAc?: number[];
} {
	// Extract AC from Jira description
	const jiraAc = normalizeJiraIssue(issue).acceptanceCriteria;
	const backlogAc = currentTask.acceptanceCriteria || [];

	// If AC are identical, no sync needed
	if (JSON.stringify(jiraAc) === JSON.stringify(backlogAc)) {
		return {};
	}

	const addAc: string[] = [];
	const removeAc: number[] = [];
	const checkAc: number[] = [];
	const uncheckAc: number[] = [];

	// Simple approach: If AC lists are different, replace entirely
	// Remove all existing AC and add new ones
	if (
		jiraAc.length !== backlogAc.length ||
		JSON.stringify(jiraAc) !== JSON.stringify(backlogAc)
	) {
		// Remove all existing AC (in reverse order to avoid index issues)
		for (let i = backlogAc.length; i > 0; i--) {
			removeAc.push(i);
		}

		// Add all Jira AC
		for (const ac of jiraAc) {
			addAc.push(ac.text);
		}

		// Note: The checked state will be handled after AC are added
		// We'll need to check the ones that should be checked
		for (let i = 0; i < jiraAc.length; i++) {
			if (jiraAc[i].checked) {
				// AC indices are 1-based, and they'll be added in order
				checkAc.push(i + 1);
			}
		}
	}

	logger.debug(
		{
			taskId: currentTask.id,
			jiraAcCount: jiraAc.length,
			backlogAcCount: backlogAc.length,
			operations: {
				addAc: addAc.length,
				removeAc: removeAc.length,
				checkAc: checkAc.length,
			},
		},
		"Syncing acceptance criteria from Jira",
	);

	return { addAc, removeAc, checkAc, uncheckAc };
}

/**
 * Import a Jira issue as a new Backlog task
 * Creates task, maps it, and syncs initial data
 */
async function importJiraIssue(
	jiraKey: string,
	context: {
		store: SyncStore;
		backlog: BacklogClient;
		jira: JiraClient;
		dryRun: boolean;
	},
): Promise<string> {
	const { store, backlog, jira, dryRun } = context;

	// Get Jira issue
	const issue = await jira.getIssue(jiraKey);
	logger.info({ jiraKey, summary: issue.summary }, "Importing Jira issue");

	// Extract and normalize acceptance criteria from description
	const normalized = normalizeJiraIssue(issue);
	const acceptanceCriteria = normalized.acceptanceCriteria;
	const cleanDescription = stripAcceptanceCriteriaFromDescription(
		issue.description || "",
	);

	// Extract project key for status mapping
	const projectKey = issue.key.split("-")[0];

	if (dryRun) {
		logger.info(
			{
				jiraKey,
				title: issue.summary,
				status: mapJiraStatusToBacklog(issue.status, projectKey),
				assignee: issue.assignee,
				acCount: acceptanceCriteria.length,
			},
			"DRY RUN: Would import Jira issue",
		);
		return `dry-run-${jiraKey}`;
	}

	// Map assignee from Jira to Backlog format
	let mappedAssignee = issue.assignee
		? mapJiraUserToBacklog(issue.assignee)
		: undefined;
	
	// If no mapping exists, attempt automatic discovery
	if (issue.assignee && !mappedAssignee) {
		logger.info(
			{ jiraKey, jiraAssignee: issue.assignee },
			"No explicit mapping found for Jira user, attempting auto-discovery...",
		);
		
		// Get available Backlog assignees for matching
		const availableAssignees = await getAvailableBacklogAssignees(backlog);
		
		if (availableAssignees.length > 0) {
			// Attempt auto-discovery and save mapping if found
			const discovered = autoDiscoverAndSaveMapping(
				issue.assignee,
				availableAssignees,
			);
			
			if (discovered) {
				mappedAssignee = discovered;
				logger.info(
					{ jiraKey, jiraAssignee: issue.assignee, backlogAssignee: discovered },
					"Successfully auto-discovered and saved assignee mapping",
				);
			} else {
				logger.warn(
					{ jiraKey, jiraAssignee: issue.assignee },
					"No suitable match found during auto-discovery. Using Jira identifier as fallback. Configure explicit mapping with: backlog-jira map-assignees add",
				);
			}
		} else {
			logger.warn(
				{ jiraKey, jiraAssignee: issue.assignee },
				"No Backlog assignees available for auto-discovery. Using Jira identifier as fallback.",
			);
		}
	}

	// Create Backlog task
	const taskId = await backlog.createTask({
		title: issue.summary,
		description: cleanDescription,
		status: mapJiraStatusToBacklog(issue.status, projectKey),
		assignee: mappedAssignee || issue.assignee,
		labels: issue.labels,
		priority: issue.priority,
		// Add acceptance criteria during creation
		ac: acceptanceCriteria.map((ac) => ac.text),
	});

	logger.info({ taskId, jiraKey }, "Created Backlog task from Jira issue");

	// If AC have checked states, update them
	const checkedIndices = acceptanceCriteria
		.map((ac, idx) => (ac.checked ? idx + 1 : -1))
		.filter((idx) => idx > 0);

	if (checkedIndices.length > 0) {
		await backlog.updateTask(taskId, {
			checkAc: checkedIndices,
		});
		logger.debug(
			{ taskId, checkedIndices },
			"Updated acceptance criteria checked states",
		);
	}

	// Create mapping
	store.addMapping(taskId, jiraKey);
	logger.info({ taskId, jiraKey }, "Created mapping");

	// Set initial snapshots
	const task = await backlog.getTask(taskId);
	const syncedHash = computeHash(normalizeJiraIssue(issue));
	store.setSnapshot(taskId, "backlog", syncedHash, normalizeBacklogTask(task));
	store.setSnapshot(taskId, "jira", syncedHash, normalizeJiraIssue(issue));

	store.updateSyncState(taskId, {
		lastSyncAt: new Date().toISOString(),
	});

	// Update frontmatter with Jira metadata
	try {
		const filePath = getTaskFilePath(taskId);
		const jiraUrl = process.env.JIRA_URL
			? `${process.env.JIRA_URL}/browse/${jiraKey}`
			: undefined;

		updateJiraMetadata(filePath, {
			jiraKey,
			jiraUrl,
			jiraLastSync: new Date().toISOString(),
			jiraSyncState: "InSync",
		});

		logger.debug({ taskId, jiraKey }, "Updated frontmatter with Jira metadata");
	} catch (error) {
		logger.error(
			{ taskId, error },
			"Failed to update frontmatter, but import was successful",
		);
	}

	logger.info({ taskId, jiraKey }, "Successfully imported Jira issue");
	return taskId;
}<|MERGE_RESOLUTION|>--- conflicted
+++ resolved
@@ -553,11 +553,7 @@
 
 	// Priority (needs mapping from Jira priority to Backlog priority)
 	if (issue.priority) {
-<<<<<<< HEAD
-		const mappedPriority = mapJiraPriorityToBacklog(issue.priority, projectKey);
-=======
 		const mappedPriority = mapJiraPriorityToBacklog(issue.priority);
->>>>>>> 9b1154c4
 		if (mappedPriority && mappedPriority !== currentTask.priority) {
 			updates.priority = mappedPriority;
 			logger.debug(
@@ -566,10 +562,6 @@
 					from: currentTask.priority,
 					to: mappedPriority,
 					jiraPriority: issue.priority,
-<<<<<<< HEAD
-					projectKey,
-=======
->>>>>>> 9b1154c4
 				},
 				"Mapped Jira priority to Backlog priority",
 			);
